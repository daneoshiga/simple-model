import os
import re
import sys
from pathlib import Path
from shutil import rmtree

from setuptools import setup, find_packages, Command

here = Path.cwd()
with open(here / 'README.rst') as f:
    readme = f.read()

with open(here / 'CHANGES.rst') as f:
    changes = f.read()
    version_match = re.search(r'\n(\d+.\d+.\d+) /', changes)
    version = version_match.groups()[0]


class UploadCommand(Command):
    """Support setup.py publish."""

    description = 'Build and publish the package.'
    user_options = []

    @staticmethod
    def status(s):
        """Prints things in bold."""
        print('\033[1m{0}\033[0m'.format(s))

    def initialize_options(self):
        pass

    def finalize_options(self):
        pass

    def run(self):
        try:
            self.status('Removing previous builds…')
            rmtree(os.path.join(here, 'dist'))
        except FileNotFoundError:
            pass

        self.status('Building Source distribution…')
        os.system('{0} setup.py sdist'.format(sys.executable))

        self.status('Uploading the package to PyPi via Twine…')
        os.system('twine upload dist/*')

        self.status('Pushing git tags…')
        os.system('git tag v{0}'.format(version))
        os.system('git push --tags')

        sys.exit()


setup(
    name='pysimplemodel',
<<<<<<< HEAD
    version='0.15.0',
=======
    version=version,
>>>>>>> 2fdcb1b8
    description='Simple Models for Python',
    long_description='\n'.join([readme, changes]),
    url='https://github.com/lamenezes/simple-model',
    author='Luiz Menezes',
    author_email='luiz.menezesf@gmail.com',
    packages=find_packages(exclude=['tests']),
    license='MIT',
    classifiers=[
        'Development Status :: 5 - Production/Stable',
        'Intended Audience :: Developers',
        'License :: OSI Approved :: MIT License',
        'Programming Language :: Python :: 3',
        'Programming Language :: Python :: 3.6',
        'Topic :: Software Development :: Libraries',
    ],
    cmdclass={
        'upload': UploadCommand,
    },
)<|MERGE_RESOLUTION|>--- conflicted
+++ resolved
@@ -55,11 +55,7 @@
 
 setup(
     name='pysimplemodel',
-<<<<<<< HEAD
-    version='0.15.0',
-=======
     version=version,
->>>>>>> 2fdcb1b8
     description='Simple Models for Python',
     long_description='\n'.join([readme, changes]),
     url='https://github.com/lamenezes/simple-model',

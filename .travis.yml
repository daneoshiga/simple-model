language: python

python:
<<<<<<< HEAD
  - "3.4"
  - "3.5"
=======
>>>>>>> 2fdcb1b8
  - "3.6"

install:
    - pip install pipenv
    - pipenv install --dev
    - pipenv install coveralls

before_script:
    - pipenv run flake8 --ignore=E501 simple_model

script:
    - pipenv run py.test
    - pipenv run mypy simple_model

after_script:
    - pipenv run coveralls<|MERGE_RESOLUTION|>--- conflicted
+++ resolved
@@ -1,11 +1,6 @@
 language: python
 
 python:
-<<<<<<< HEAD
-  - "3.4"
-  - "3.5"
-=======
->>>>>>> 2fdcb1b8
   - "3.6"
 
 install:
